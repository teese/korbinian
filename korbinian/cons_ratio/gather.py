import ast
import csv
import numpy as np
import os
import korbinian.utils as utils
import pandas as pd
import statsmodels.stats.api as sms
import pickle
import sys
import zipfile

def gather_AAIMON_ratios(pathdict, logging, s):
    logging.info("~~~~~~~~~~~~         starting gather_AAIMON_ratios           ~~~~~~~~~~~~")
    df = pd.read_csv(pathdict["list_summary_csv"], sep=",", quoting=csv.QUOTE_NONNUMERIC, index_col=0)

    dfg = pd.DataFrame()

    # iterate over the dataframe for proteins with an existing list_of_TMDs. acc = uniprot accession.
    for acc in df.loc[df['list_of_TMDs'].notnull()].loc[df['list_of_TMDs'] != 'nan'].index:
        protein_name = df.loc[acc, 'protein_name']
        logging.info(protein_name)
        if not os.path.exists(df.loc[acc, 'homol_cr_ratios_zip']):
            logging.info("{} Protein skipped. File does not exist".format(df.loc[acc, 'homol_cr_ratios_zip']))
            continue
        # open csv as pandas dataframe (note, it was originally a series, and contains only one column and an index)
        mean_ser_filename = "{}_cr_mean.csv".format(protein_name)
        mean_ser = utils.open_df_from_csv_zip(df.loc[acc, 'homol_cr_ratios_zip'], filename=mean_ser_filename)
        dfg = pd.concat([dfg,mean_ser], axis=1)

    # transpose dataframe dfg
    dfg = dfg.T

    # for the OMPdb dataset, there is no uniprot_entry_name
    uniprot_entry_name_in_df = "uniprot_entry_name" in df.columns
    if not uniprot_entry_name_in_df:
        dfg['uniprot_entry_name'] = "OMPdb_dataset"

    # calculate mean AAIMON for all TMDs
    for acc in dfg.loc[dfg['list_of_TMDs'].notnull()].loc[dfg['list_of_TMDs'] != 'nan'].index:

        dict_AAIMON_ratio_mean = {}
        for TMD in ast.literal_eval(dfg.loc[acc, 'list_of_TMDs']):
            dict_AAIMON_ratio_mean[TMD] = dfg.loc[acc, '%s_AAIMON_ratio_mean' % TMD]
        dfg.loc[acc, 'AAIMON_ratio_mean_all_TMDs'] = np.mean(pd.to_numeric(pd.Series(list(dict_AAIMON_ratio_mean.values()))))

        # calculate mean normalised AAIMON_n for all TMDs
        dict_AAIMON_ratio_mean_n = {}
        for TMD in ast.literal_eval(dfg.loc[acc, 'list_of_TMDs']):
            dict_AAIMON_ratio_mean_n[TMD] = dfg.loc[acc, '%s_AAIMON_ratio_mean_n' % TMD]
        dfg.loc[acc, 'AAIMON_ratio_mean_all_TMDs_n'] = np.mean(
            pd.to_numeric(pd.Series(list(dict_AAIMON_ratio_mean_n.values()))))

        # count the number of TMDs for each protein
        dfg.loc[acc, 'number_of_TMDs'] = len(dfg.loc[acc, 'list_of_TMDs'].split(','))

        # add sequence length to dfg
        dfg.loc[acc, 'seqlen'] = df.loc[acc, 'seqlen']

        # add total_number_of_simap_hits
        dfg.loc[acc, 'total_number_of_simap_hits'] = dfg.loc[acc, 'TM01_AAIMON_n_homol']

        # add 'uniprot_entry_name'
        if uniprot_entry_name_in_df:
            dfg.loc[acc, 'uniprot_entry_name'] = df.loc[acc, 'uniprot_entry_name']

        # add 'uniprot_KW'
        if 'uniprot_KW' in df.columns:
            dfg.loc[acc, 'uniprot_KW'] = df.loc[acc, 'uniprot_KW']


    dfg.copy().to_csv(pathdict["list_cr_summary_csv"], sep=",", quoting=csv.QUOTE_NONNUMERIC)

    if s['save_df_characterising_each_homol_TMD']:

        # dfg contains all informations for initialisation of navigation through file system
        df_summary = dfg

        # defining cutoff for max and min number of homologues for each protein
        max_num_homologues = s['cutoff_max_characterising_each_homol_TMD']
        min_num_homologues = s['cutoff_min_characterising_each_homol_TMD']

        # filter summary file for min and max number of homologues based on TM01 number of homologues
        sys.stdout.write('Dropped homologues after filtering: \n')
        list_of_acc_to_keep = []
        for acc in df_summary.loc[df_summary['list_of_TMDs'].notnull()].loc[df_summary['list_of_TMDs'] != 'nan'].index:
            a = pd.to_numeric(df_summary.loc[acc, 'TM01_AAIMON_n_homol'])
            if max_num_homologues > a > min_num_homologues:
                list_of_acc_to_keep.append(acc)
            if not acc in list_of_acc_to_keep:
                df_summary = df_summary.drop([acc])
<<<<<<< HEAD
                #print(acc, sep=' ', end='  ')
        for acc in df_summary.loc[df_summary['list_of_TMDs'].notnull()].loc[df_summary['list_of_TMDs'] != 'nan'].index:
            if pd.to_numeric(df_summary.loc[acc, 'TM01_AAIMON_n_homol']) < min_num_homologues:
                df_summary = df_summary.drop([acc])
                #print(acc, sep=' ', end='  ')
=======
                print (acc)
>>>>>>> 16877b86

        # save relevant parts for navigation through file system (database) in dictionaries
        dict_TMDs = {}
        for acc in df_summary.loc[df_summary['list_of_TMDs'].notnull()].loc[df_summary['list_of_TMDs'] != 'nan'].index:
            dict_TMDs[acc] = df_summary.loc[acc, 'list_of_TMDs']

        dict_folder = {}
        for key in dict_TMDs.keys():
            dict_folder[key] = key[:2]

        dict_uniprot_entry = {}
        for acc in df_summary.loc[df_summary['list_of_TMDs'].notnull()].loc[df_summary['list_of_TMDs'] != 'nan'].index:
            dict_uniprot_entry[acc] = df_summary.loc[acc, 'uniprot_entry_name']

        data_dir = s['data_dir']
        print ("\nLoading data")
        # initiate empty numpy array
        data = np.empty([0, 3])
        # navigate through filesystem and open pickles from .zip
        for key in dict_folder.keys():
            sys.stdout.write('.')
            sys.stdout.flush()
            in_zipfile = os.path.join(data_dir, 'homol', '{a}'.format(a=dict_folder[key]), '{b}_{c}_cr_ratios.zip'.format(b=key,
                                                                                           c=dict_uniprot_entry[key]))
            #print ('current directory: {a}' .format(a=in_zipfile))
            for TMD in ast.literal_eval(dict_TMDs[key]):
                filename = "{a}_{c}_{b}_cr_df.pickle".format(a=key, b=TMD, c=dict_uniprot_entry[key])
                # filename_csv = "{a}_{c}_AAIMON_normalisation_data.csv".format(a=key, c=dict_uniprot_entry[key])
                #print ('current file: {a}' .format(a=filename))
                # generate column names necessary for current file
                columns = ['FASTA_gapped_identity', '{a}_AAIMON_ratio'.format(a=TMD),'{a}_AAIMON_ratio_n'.format(a=TMD)]
                # open dataframe  with function from korbinian, extract required columns, convert to np array
                if not os.path.isfile(in_zipfile):
                    # skip to next TMD or protein
                    continue # SHOULD THIS BE A BREAK?
                df = utils.open_df_from_pickle_zip(in_zipfile, filename)
                if columns[2] not in df.columns:
                    # file is old, and should be deleted
                    os.remove(in_zipfile)
                    logging.info("{} file is presumed out of date, and has been deleted".format(in_zipfile))
                    # skip to next TMD or protein
                    continue # SHOULD THIS BE A BREAK?
                df = df[columns].as_matrix()
                # join output data file with currently opened dataframe
                data = np.concatenate((data, df))
        # drop every row with nan
        data = data[~np.isnan(data).any(axis=1)]
        # create real percentage values, multiply column 1 with 100
        data[:, 0] = data[:, 0] * 100

    # create bins, calculate mean and 95% confidence interval
    sys.stdout.write('\nBinning data - calculate 95% confidence interval\n')
    number_of_bins = s['specify_number_of_bins_characterising_TMDs']
    linspace_binlist = np.linspace(1, 100, number_of_bins)
    binned_data = np.empty([0, 7])
    conf_95 = np.array([1, 2])
    conf95_norm = np.array([1, 2])
    for percentage in linspace_binlist:
        sys.stdout.write(".")
        sys.stdout.flush()
        bin_for_mean = np.empty([0, 3])
        for line in data:
            if line[0] < percentage and line[0] > percentage - 1:
                bin_for_mean = np.concatenate((bin_for_mean, line.reshape(1, 3)))
                # calculate 95% conf. interv. in bin
                conf_95 = sms.DescrStatsW(bin_for_mean[:, 1]).tconfint_mean()
                # calculate 95% conf. interv. in bin _n
                conf95_norm = sms.DescrStatsW(bin_for_mean[:, 2]).tconfint_mean()
        mean_data_in_bin = np.array([percentage,
                                     # calculate mean in bin
                                     bin_for_mean[:, 1].mean(),
                                     # calculate mean in bin _n
                                     bin_for_mean[:, 2].mean(),
                                     # add 95% conf. interv. results to np array
                                     conf_95[0], conf_95[1], conf95_norm[0], conf95_norm[1]])
        # merge data from bin to the others
        binned_data = np.concatenate((mean_data_in_bin.reshape(1, 7), binned_data))
    # drop every row containing nan in array
    binned_data = binned_data[~np.isnan(binned_data).any(axis=1)]

    # save data and binned_data as zipped pickle

    with zipfile.ZipFile(pathdict['save_df_characterising_each_homol_TMD'], mode="w", compression=zipfile.ZIP_DEFLATED) as zipout:

        # save dataframe "data" as pickle
        with open('data_characterising_each_homol_TMD.pickle', "wb") as f:
            pickle.dump(data, f, protocol=pickle.HIGHEST_PROTOCOL)
        zipout.write('data_characterising_each_homol_TMD.pickle', arcname='data_characterising_each_homol_TMD.pickle')
        os.remove('data_characterising_each_homol_TMD.pickle')

        # save dataframe "binned_data" as pickle
        with open('binned_data_characterising_each_homol_TMD.pickle', "wb") as f:
            pickle.dump(binned_data, f, protocol=pickle.HIGHEST_PROTOCOL)
        zipout.write('binned_data_characterising_each_homol_TMD.pickle', arcname='binned_data_characterising_each_homol_TMD.pickle')
        os.remove('binned_data_characterising_each_homol_TMD.pickle')

    sys.stdout.write('\n')
    logging.info("~~~~~~~~~~~~        gather_AAIMON_ratios is finished         ~~~~~~~~~~~~")
<|MERGE_RESOLUTION|>--- conflicted
+++ resolved
@@ -88,15 +88,7 @@
                 list_of_acc_to_keep.append(acc)
             if not acc in list_of_acc_to_keep:
                 df_summary = df_summary.drop([acc])
-<<<<<<< HEAD
-                #print(acc, sep=' ', end='  ')
-        for acc in df_summary.loc[df_summary['list_of_TMDs'].notnull()].loc[df_summary['list_of_TMDs'] != 'nan'].index:
-            if pd.to_numeric(df_summary.loc[acc, 'TM01_AAIMON_n_homol']) < min_num_homologues:
-                df_summary = df_summary.drop([acc])
-                #print(acc, sep=' ', end='  ')
-=======
                 print (acc)
->>>>>>> 16877b86
 
         # save relevant parts for navigation through file system (database) in dictionaries
         dict_TMDs = {}
